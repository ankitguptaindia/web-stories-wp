--- conflicted
+++ resolved
@@ -48,23 +48,14 @@
     actions: { loadUsers },
   } = useInspector();
 
-<<<<<<< HEAD
-  const { status, password, updateStory, deleteStory } = useStory(
+  const { status, password, updateStory } = useStory(
     ({
       state: {
         story: { status, password },
       },
-      actions: { updateStory, deleteStory },
-    }) => ({ status, password, updateStory, deleteStory })
+      actions: { updateStory },
+    }) => ({ status, password, updateStory })
   );
-=======
-  const {
-    state: {
-      story: { status, password },
-    },
-    actions: { updateStory },
-  } = useStory();
->>>>>>> 35d2de97
 
   const { capabilities } = useConfig();
 
