/*
 * Copyright 2020 Google LLC
 *
 * Licensed under the Apache License, Version 2.0 (the "License");
 * you may not use this file except in compliance with the License.
 * You may obtain a copy of the License at
 *
 *     https://www.apache.org/licenses/LICENSE-2.0
 *
 * Unless required by applicable law or agreed to in writing, software
 * distributed under the License is distributed on an "AS IS" BASIS,
 * WITHOUT WARRANTIES OR CONDITIONS OF ANY KIND, either express or implied.
 * See the License for the specific language governing permissions and
 * limitations under the License.
 */

/**
 * External dependencies
 */
import styled, { keyframes, css } from 'styled-components';
import PropTypes from 'prop-types';
import { useEffect, useCallback, memo, useState, useRef, useMemo } from 'react';
import { CSSTransition } from 'react-transition-group';
import { rgba } from 'polished';

/**
 * Internal dependencies
 */
import { useDropTargets } from '../../../../../app';
import getThumbnailUrl from '../../../../../app/media/utils/getThumbnailUrl';
import DropDownMenu from '../local/dropDownMenu';
import { KEYBOARD_USER_SELECTOR } from '../../../../../utils/keyboardOnlyOutline';
import { useKeyDownEffect } from '../../../../keyboard';
import { useMedia3pApi } from '../../../../../app/media/media3p/api';
import useRovingTabIndex from './useRovingTabIndex';
import Attribution from './attribution';

const styledTiles = css`
  width: 100%;
  cursor: pointer;
  transition: 0.2s transform, 0.15s opacity;
  border-radius: 4px;
  opacity: 0;
`;

const Image = styled.img`
  ${styledTiles}
`;

const Video = styled.video`
  ${styledTiles}
  object-fit: cover;
`;

const Container = styled.div`
  position: relative;
  display: flex;
  margin-bottom: 10px;
  body${KEYBOARD_USER_SELECTOR} &:focus {
    outline: solid 2px #fff;
  }
`;

const Duration = styled.div`
  position: absolute;
  bottom: 8px;
  left: 8px;
  background: ${({ theme }) => rgba(theme.colors.bg.workspace, 0.6)};
  font-family: ${({ theme }) => theme.fonts.duration.family};
  font-size: ${({ theme }) => theme.fonts.duration.size};
  line-height: ${({ theme }) => theme.fonts.duration.lineHeight};
  letter-spacing: ${({ theme }) => theme.fonts.duration.letterSpacing};
  padding: 0 6px;
  border-radius: 10px;
`;

const gradientAnimation = keyframes`
    0% { background-position:0% 50% }
    50% { background-position:100% 50% }
    100% { background-position:0% 50% }
`;

const UploadingIndicator = styled.div`
  height: 4px;
  background: linear-gradient(
    270deg,
    ${({ theme }) => theme.colors.loading.primary} 15%,
    ${({ theme }) => theme.colors.loading.secondary} 50%,
    ${({ theme }) => theme.colors.loading.primary} 85%
  );
  background-size: 400% 400%;
  position: absolute;
  bottom: 10px;

  animation: ${gradientAnimation} 4s ease infinite;

  &.uploading-indicator {
    &.appear {
      width: 0;
    }

    &.appear-done {
      width: 100%;
      transition: 1s ease-out;
      transition-property: width;
    }
  }
`;

const HiddenPosterImage = styled.img`
  display: none;
`;

/**
 * Get a formatted element for different media types.
 *
 * @param {Object} param Parameters object
 * @param {number} param.index Index of the media element in the gallery.
 * @param {Object} param.resource Resource object
 * @param {number} param.width Width that element is inserted into editor.
 * @param {number} param.height Height that element is inserted into editor.
 * @param {Function} param.onInsert Insertion callback.
 * @param {string} param.providerType Which provider the element is from.
 * @return {null|*} Element or null if does not map to video/image.
 */
const MediaElement = ({
  index,
  resource,
  width: requestedWidth,
  height: requestedHeight,
  onInsert,
  providerType,
}) => {
  const {
    id: resourceId,
    src,
    type,
    width: originalWidth,
    height: originalHeight,
    local,
    alt,
  } = resource;

  const oRatio =
    originalWidth && originalHeight ? originalWidth / originalHeight : 1;
  const width = requestedWidth || requestedHeight / oRatio;
  const height = requestedHeight || width / oRatio;

  const mediaElement = useRef();
  const [showVideoDetail, setShowVideoDetail] = useState(true);
  const [active, setActive] = useState(false);
  const [isMenuOpen, setIsMenuOpen] = useState(false);

  const {
    actions: { handleDrag, handleDrop, setDraggingResource },
  } = useDropTargets();

  const {
    actions: { registerUsage },
  } = useMedia3pApi();

  const handleRegisterUsage = useCallback(() => {
    if (
      providerType !== 'local' &&
      resource.attribution &&
      resource.attribution.registerUsageUrl
    ) {
      registerUsage({
        registerUsageUrl: resource.attribution.registerUsageUrl,
      });
    }
  }, [providerType, resource, registerUsage]);

  const measureMediaElement = () =>
    mediaElement?.current?.getBoundingClientRect();

  const dropTargetsBindings = useMemo(
    () => ({
      draggable: 'true',
      onDragStart: (e) => {
        setDraggingResource(resource);
        const { x, y, width: w, height: h } = measureMediaElement();
        const offsetX = e.clientX - x;
        const offsetY = e.clientY - y;
        e.dataTransfer.setDragImage(mediaElement?.current, offsetX, offsetY);
        e.dataTransfer.setData(
          'resource/media',
          JSON.stringify({
            resource,
            offset: { x: offsetX, y: offsetY, w, h },
          })
        );
      },
      onDrag: (e) => {
        handleDrag(resource, e.clientX, e.clientY);
      },
      onDragEnd: (e) => {
        e.preventDefault();
        setDraggingResource(null);
        handleRegisterUsage();
        handleDrop(resource);
      },
    }),
    [setDraggingResource, resource, handleDrag, handleDrop, handleRegisterUsage]
  );

  const makeActive = useCallback(() => setActive(true), []);
  const makeInactive = useCallback(() => setActive(false), []);
  const onMenuOpen = useCallback(() => setIsMenuOpen(true), []);
  const onMenuCancelled = useCallback(() => setIsMenuOpen(false), []);
  const onMenuSelected = useCallback(() => {
    setIsMenuOpen(false);
    setActive(false);
  }, []);

  useEffect(() => {
    if (type === 'video') {
      if (isMenuOpen) {
        if (mediaElement.current && !mediaElement.current.paused) {
          // If it's a video, pause the preview while the dropdown menu is open.
          mediaElement.current.pause();
        }
      } else {
        if (active) {
          setShowVideoDetail(false);
          if (mediaElement.current) {
            // Pointer still in the media element, continue the video.
            const playPromise = mediaElement.current.play();
            if (playPromise) {
              // All supported browsers return promise but unit test runner does not.
              playPromise.catch(() => {});
            }
          }
        } else {
          setShowVideoDetail(true);
          if (mediaElement.current) {
            // Stop video and reset position.
            mediaElement.current.pause();
            mediaElement.current.currentTime = 0;
          }
        }
      }
    }
  }, [isMenuOpen, active, type]);

  const onClick = () => {
    handleRegisterUsage();
    onInsert(resource, width, height);
  };

  const innerElement = getInnerElement(type, {
    src,
    ref: mediaElement,
    resource,
    alt,
    width,
    height,
    onClick,
    showVideoDetail,
    dropTargetsBindings,
  });
  const attribution = active && resource.attribution?.author && (
    <Attribution
      author={resource.attribution.author.displayName}
      url={resource.attribution.author.url}
    />
  );

  const ref = useRef();

<<<<<<< HEAD
  useRovingTabIndex({ ref });
=======
  const rowBasedUploadGalleryEnabled = useFeature('rowBasedGallery');
  const isRowBasedGallery =
    providerType !== 'local' || rowBasedUploadGalleryEnabled;
  useRovingTabIndex({ ref, isRowBasedGallery });
>>>>>>> 4f401090

  const handleKeyDown = useCallback(
    ({ key }) => {
      if (key === 'Enter') {
        onInsert(resource, width, height);
      } else if (key === ' ') {
        setIsMenuOpen(true);
      }
    },
    [onInsert, setIsMenuOpen, resource, width, height]
  );

  useKeyDownEffect(
    ref,
    {
      key: ['enter', 'space'],
    },
    handleKeyDown,
    [handleKeyDown]
  );

  return (
    <Container
      ref={ref}
      data-testid="mediaElement"
      data-id={resourceId}
      className={'mediaElement'}
      onPointerEnter={makeActive}
      onFocus={makeActive}
      onPointerLeave={makeInactive}
      onBlur={makeInactive}
      tabIndex={index === 0 ? 0 : -1}
    >
      {innerElement}
      {attribution}
      {local && (
        <CSSTransition
          in
          appear={true}
          timeout={0}
          className="uploading-indicator"
        >
          <UploadingIndicator />
        </CSSTransition>
      )}
<<<<<<< HEAD
      {providerType === ProviderType.LOCAL && (
=======
      {hasDropdownMenu && providerType === 'local' && (
>>>>>>> 4f401090
        <DropDownMenu
          resource={resource}
          display={active}
          isMenuOpen={isMenuOpen}
          onMenuOpen={onMenuOpen}
          onMenuCancelled={onMenuCancelled}
          onMenuSelected={onMenuSelected}
        />
      )}
    </Container>
  );
};

function getInnerElement(
  type,
  {
    src,
    ref,
    resource,
    alt,
    width,
    height,
    onClick,
    showVideoDetail,
    dropTargetsBindings,
  }
) {
  const makeImageVisible = () => {
    ref.current.style.opacity = '1';
  };
  if (type === 'image') {
    return (
      <Image
        key={src}
        src={getThumbnailUrl(width, resource)}
        ref={ref}
        width={width}
        height={height}
        alt={alt}
        aria-label={alt}
        loading={'lazy'}
        onClick={onClick}
        onLoad={makeImageVisible}
        {...dropTargetsBindings}
      />
    );
  } else if (type === 'video') {
    const { lengthFormatted, poster, mimeType } = resource;
    return (
      <>
        <Video
          key={src}
          ref={ref}
          poster={poster}
          width={width}
          height={height}
          preload="none"
          aria-label={alt}
          muted
          onClick={onClick}
          {...dropTargetsBindings}
        >
          <source src={src} type={mimeType} />
        </Video>
        {/* This hidden image allows us to fade in the poster image in the
        gallery as there's no event when a video's poster loads. */}
        <HiddenPosterImage src={poster} onLoad={makeImageVisible} />
        {showVideoDetail && <Duration>{lengthFormatted}</Duration>}
      </>
    );
  }
  throw new Error('Invalid media element type.');
}

MediaElement.propTypes = {
  index: PropTypes.number.isRequired,
  resource: PropTypes.object,
  width: PropTypes.number,
  height: PropTypes.number,
  onInsert: PropTypes.func,
  providerType: PropTypes.string,
};

MediaElement.defaultProps = {
  providerType: 'local',
};

export default memo(MediaElement);<|MERGE_RESOLUTION|>--- conflicted
+++ resolved
@@ -268,14 +268,7 @@
 
   const ref = useRef();
 
-<<<<<<< HEAD
   useRovingTabIndex({ ref });
-=======
-  const rowBasedUploadGalleryEnabled = useFeature('rowBasedGallery');
-  const isRowBasedGallery =
-    providerType !== 'local' || rowBasedUploadGalleryEnabled;
-  useRovingTabIndex({ ref, isRowBasedGallery });
->>>>>>> 4f401090
 
   const handleKeyDown = useCallback(
     ({ key }) => {
@@ -321,11 +314,7 @@
           <UploadingIndicator />
         </CSSTransition>
       )}
-<<<<<<< HEAD
-      {providerType === ProviderType.LOCAL && (
-=======
-      {hasDropdownMenu && providerType === 'local' && (
->>>>>>> 4f401090
+      {providerType === 'local' && (
         <DropDownMenu
           resource={resource}
           display={active}
@@ -378,6 +367,7 @@
       <>
         <Video
           key={src}
+          s
           ref={ref}
           poster={poster}
           width={width}
