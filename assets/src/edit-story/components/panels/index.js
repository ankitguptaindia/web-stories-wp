--- conflicted
+++ resolved
@@ -112,13 +112,8 @@
           return { type, Panel: TextStylePanel };
         case VIDEO_POSTER:
           return { type, Panel: VideoPosterPanel };
-<<<<<<< HEAD
-        case MASK:
-          return { type, Panel: MaskPanel };
         case ELEMENT_ALIGNMENT:
           return { type, Panel: ElementAlignmentPanel };
-=======
->>>>>>> f09310cc
         default:
           throw new Error(`Unknown panel: ${type}`);
       }
