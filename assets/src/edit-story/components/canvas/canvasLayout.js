/**
 * External dependencies
 */
import styled from 'styled-components';

/**
 * Internal dependencies
 */
import { CENTRAL_RIGHT_PADDING, LEFT_NAV_WIDTH, PAGE_WIDTH, PAGE_HEIGHT, PAGE_NAV_PADDING } from '../../constants';
import Page from './page';
import PageMenu from './pagemenu';
import PageNav from './pagenav';
import Carrousel from './carrousel';
import SelectionCanvas from './selectionCanvas';

const Background = styled.div`
	background-color: ${ ( { theme } ) => theme.colors.bg.v1 };
	display: flex;
	flex-direction: column;
	align-items: center;
	justify-content: center;
	height: 100%;

	display: grid;
	grid:
    ".    .      .          . .        ." 1fr
    ".    prev   page       . next     ." ${ PAGE_HEIGHT }px
    ".    .      menu       . .        ." 48px
    ".    .      carrousel  . .        ." 1fr
    / 1fr ${ LEFT_NAV_WIDTH }px ${ PAGE_WIDTH }px ${ PAGE_NAV_PADDING }px 1fr ${ CENTRAL_RIGHT_PADDING }px;
`;

const Area = styled.div`
	grid-area: ${ ( { area } ) => area };
	height: 100%;
	width: 100%;
`;

function CanvasLayout() {
	// @todo SelectionCanvas should not be there, will be addressed separately.
	return (
		<Background>
			<Area area="page">
				<SelectionCanvas>
					<Page />
<<<<<<< HEAD
				</SelectionCanvas>
			</Area>
			<Area area="prev">
				<PageNav isNext={ false } />
			</Area>
			<Area area="next">
				<PageNav />
			</Area>
			<Area area="meta">
				<Meta />
			</Area>
			<Area area="carrousel">
				<Carrousel />
			</Area>
			<Area area="addpage">
				<AddPage />
			</Area>
		</Background>
=======
				</Area>
				<Area area="menu">
					<PageMenu />
				</Area>
				<Area area="prev">
					<PageNav isNext={ false } />
				</Area>
				<Area area="next">
					<PageNav />
				</Area>
				<Area area="carrousel">
					<Carrousel />
				</Area>
			</Background>
		</SelectionCanvas>
>>>>>>> a8cc3e9c
	);
}

export default CanvasLayout;<|MERGE_RESOLUTION|>--- conflicted
+++ resolved
@@ -43,8 +43,10 @@
 			<Area area="page">
 				<SelectionCanvas>
 					<Page />
-<<<<<<< HEAD
 				</SelectionCanvas>
+			</Area>
+			<Area area="menu">
+				<PageMenu />
 			</Area>
 			<Area area="prev">
 				<PageNav isNext={ false } />
@@ -52,33 +54,10 @@
 			<Area area="next">
 				<PageNav />
 			</Area>
-			<Area area="meta">
-				<Meta />
-			</Area>
 			<Area area="carrousel">
 				<Carrousel />
 			</Area>
-			<Area area="addpage">
-				<AddPage />
-			</Area>
 		</Background>
-=======
-				</Area>
-				<Area area="menu">
-					<PageMenu />
-				</Area>
-				<Area area="prev">
-					<PageNav isNext={ false } />
-				</Area>
-				<Area area="next">
-					<PageNav />
-				</Area>
-				<Area area="carrousel">
-					<Carrousel />
-				</Area>
-			</Background>
-		</SelectionCanvas>
->>>>>>> a8cc3e9c
 	);
 }
 
