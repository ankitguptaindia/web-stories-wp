--- conflicted
+++ resolved
@@ -47,25 +47,8 @@
 	}
 `;
 
-<<<<<<< HEAD
-function FrameElement( {
-	element: {
-		id,
-		type,
-		x,
-		y,
-		width,
-		height,
-		rotationAngle,
-		isFill,
-		isBackground,
-		...rest
-	},
-} ) {
-=======
 function FrameElement( { element } ) {
 	const { id, type } = element;
->>>>>>> b0b30fd6
 	const { Frame } = getDefinitionForType( type );
 	const elementRef = useRef();
 
@@ -79,13 +62,8 @@
 
 	const isSelected = selectedElements.includes( id );
 
-<<<<<<< HEAD
-	const box = getBox( { x, y, width, height, rotationAngle, isFill, isBackground } );
-	const props = { ...box, ...rest, id };
-=======
 	// eslint-disable-next-line @wordpress/no-unused-vars-before-return
 	const box = getBox( element );
->>>>>>> b0b30fd6
 
 	return (
 		<Wrapper
