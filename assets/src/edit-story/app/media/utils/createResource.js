/*
 * Copyright 2020 Google LLC
 *
 * Licensed under the Apache License, Version 2.0 (the "License");
 * you may not use this file except in compliance with the License.
 * You may obtain a copy of the License at
 *
 *     https://www.apache.org/licenses/LICENSE-2.0
 *
 * Unless required by applicable law or agreed to in writing, software
 * distributed under the License is distributed on an "AS IS" BASIS,
 * WITHOUT WARRANTIES OR CONDITIONS OF ANY KIND, either express or implied.
 * See the License for the specific language governing permissions and
 * limitations under the License.
 */

/**
 * Internal dependencies
 */
import getTypeFromMime from './getTypeFromMime';

/**
<<<<<<< HEAD
 * Author object
 *
 * @typedef {Author} Author
 * @property {string} displayName The display name of the author.
 * @property {?string} url An optional URL to link to the author's profile or
 * website.
 */

/**
 * Attribution object
 *
 * @typedef {Attribution} Attribution
 * @property {Author} author The author of the media object.
=======
 * Attachment object.
 *
 * @typedef {Attachment} Attachment
 * @property {string} [type] Attachment type, e.g. video or image.
 * @property {string} mimeType The MIME type.
 * @property {string|null} creationDate When the attachment was created.
 * @property {string} src The source URL.
 * @property {number} width The natural resource width.
 * @property {number} height The natural resource height.
 * @property {string|null} poster The poster URL for the "video" type.
 * @property {number|null} posterId The system poster ID.
 * @property {number|null} id The system ID.
 * @property {number|null} length The length for the "video" type.
 * @property {string|null} lengthFormatted The formatted length for the "video"
 * type.
 * @property {string|null} title The user-readable title for the resource.
 * @property {string|null} alt The user-readable accessibility label for the
 * resource.
 * @property {boolean} local Whether the resource has been already uploaded to
 * the server.
 * @property {Object} sizes Object of image sizes.
>>>>>>> 2c3dad3d
 */

/**
 * Resource object.
 *
 * TODO: Try to remove posterId (poster should be enough?)
 *
<<<<<<< HEAD
 * @typedef {Object} Resource
 * @property {string|undefined} type Resource type. Currently only "image" and
=======
 * @typedef {Resource} Resource
 * @property {string|null} type Resource type. Currently only "image" and
>>>>>>> 2c3dad3d
 * "video" values are allowed. If not specified, will be calculated from the
 * mime-type.
 * @property {string} mimeType The MIME type.
 * @property {string|null} creationDate When resource was created.
 * @property {string} src The source URL.
 * @property {number} width The natural resource width.
 * @property {number} height The natural resource height.
 * @property {string|null} poster The poster URL for the "video" type.
 * @property {number|null} posterId The system poster ID.
 * @property {number|null} id The system ID.
 * @property {number|null} length The length for the "video" type.
 * @property {string|null} lengthFormatted The formatted length for the "video"
 * type.
 * @property {string|null} title The user-readable title for the resource.
 * @property {string|null} alt The user-readable accessibility label for the
 * resource.
 * @property {boolean} local Whether the resource has been already uploaded to
 * the server.
 * @property {Object} sizes Object of image sizes.
<<<<<<< HEAD
 * @property {?Attribution} attribution An optional attribution for the
 * resource.
=======
>>>>>>> 2c3dad3d
 */

/**
 * Creates a resource object.
 *
<<<<<<< HEAD
 * @param {Object} sourceObject An object to create the resource from.
=======
 * @param {Attachment} attachment WordPress Attachment object.
>>>>>>> 2c3dad3d
 * @return {Resource} Resource object.
 */
function createResource({
  type,
  mimeType,
  creationDate,
  src,
  width,
  height,
  poster,
  posterId,
  id,
  length,
  lengthFormatted,
  title,
  alt,
  local,
  sizes,
  attribution,
}) {
  return {
    type: type || getTypeFromMime(mimeType),
    mimeType,
    creationDate,
    src,
    width,
    height,
    poster,
    posterId,
    id,
    length,
    lengthFormatted,
    title,
    alt,
    local,
    sizes,
    attribution,
  };
}

export default createResource;<|MERGE_RESOLUTION|>--- conflicted
+++ resolved
@@ -20,7 +20,6 @@
 import getTypeFromMime from './getTypeFromMime';
 
 /**
-<<<<<<< HEAD
  * Author object
  *
  * @typedef {Author} Author
@@ -34,7 +33,9 @@
  *
  * @typedef {Attribution} Attribution
  * @property {Author} author The author of the media object.
-=======
+ */
+
+/**
  * Attachment object.
  *
  * @typedef {Attachment} Attachment
@@ -56,7 +57,6 @@
  * @property {boolean} local Whether the resource has been already uploaded to
  * the server.
  * @property {Object} sizes Object of image sizes.
->>>>>>> 2c3dad3d
  */
 
 /**
@@ -64,13 +64,8 @@
  *
  * TODO: Try to remove posterId (poster should be enough?)
  *
-<<<<<<< HEAD
- * @typedef {Object} Resource
- * @property {string|undefined} type Resource type. Currently only "image" and
-=======
  * @typedef {Resource} Resource
  * @property {string|null} type Resource type. Currently only "image" and
->>>>>>> 2c3dad3d
  * "video" values are allowed. If not specified, will be calculated from the
  * mime-type.
  * @property {string} mimeType The MIME type.
@@ -90,21 +85,14 @@
  * @property {boolean} local Whether the resource has been already uploaded to
  * the server.
  * @property {Object} sizes Object of image sizes.
-<<<<<<< HEAD
  * @property {?Attribution} attribution An optional attribution for the
  * resource.
-=======
->>>>>>> 2c3dad3d
  */
 
 /**
  * Creates a resource object.
  *
-<<<<<<< HEAD
- * @param {Object} sourceObject An object to create the resource from.
-=======
  * @param {Attachment} attachment WordPress Attachment object.
->>>>>>> 2c3dad3d
  * @return {Resource} Resource object.
  */
 function createResource({
