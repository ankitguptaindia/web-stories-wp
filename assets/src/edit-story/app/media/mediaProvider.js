--- conflicted
+++ resolved
@@ -126,12 +126,6 @@
   );
 
   const processor = useCallback(
-<<<<<<< HEAD
-    ({ mimeType, posterId, src, videoId }) => {
-      const process = async () => {
-        if (allowedVideoMimeTypes.includes(mimeType) && !posterId && videoId) {
-          await uploadVideoPoster(videoId, src);
-=======
     ({ mimeType, posterId, id, src, local }) => {
       const process = async () => {
         if (
@@ -141,7 +135,6 @@
           id
         ) {
           await uploadVideoPoster(id, src);
->>>>>>> ff182f67
         }
       };
       process();
