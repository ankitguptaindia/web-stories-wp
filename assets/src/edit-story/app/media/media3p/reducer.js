--- conflicted
+++ resolved
@@ -47,11 +47,7 @@
   state = reduceProviderStates(state, { type, payload });
 
   switch (type) {
-<<<<<<< HEAD
-    case types.SET_MEDIA3P_PROVIDER: {
-=======
     case types.SET_SELECTED_PROVIDER: {
->>>>>>> e2d76049
       return {
         ...state,
         selectedProvider: payload.provider,
