/*
 * Copyright 2020 Google LLC
 *
 * Licensed under the Apache License, Version 2.0 (the "License");
 * you may not use this file except in compliance with the License.
 * You may obtain a copy of the License at
 *
 *     https://www.apache.org/licenses/LICENSE-2.0
 *
 * Unless required by applicable law or agreed to in writing, software
 * distributed under the License is distributed on an "AS IS" BASIS,
 * WITHOUT WARRANTIES OR CONDITIONS OF ANY KIND, either express or implied.
 * See the License for the specific language governing permissions and
 * limitations under the License.
 */

/**
 * External dependencies
 */
import { useCallback, useState } from 'react';
import { renderToStaticMarkup } from 'react-dom/server';

/**
 * WordPress dependencies
 */
import { __ } from '@wordpress/i18n';

/**
 * Internal dependencies
 */
import { useAPI } from '../../api';
import { useConfig } from '../../config';
import OutputStory from '../../../output/story';
import useRefreshPostEditURL from '../../../utils/useRefreshPostEditURL';
import { useSnackbar } from '../../snackbar';

/**
 * Creates AMP HTML markup for saving to DB for rendering in the FE.
 *
 * @param {import('../../../types').Story} story Story object.
 * @param {Array<Object>} pages List of pages.
 * @param {Object} metadata Metadata.
 * @return {Element} Story markup.
 */
const getStoryMarkup = (story, pages, metadata) => {
  return renderToStaticMarkup(
    <OutputStory story={story} pages={pages} metadata={metadata} />
  );
};

/**
 * Custom hook to save story.
 *
 * @param {Object}    properties Properties to update.
 * @param {number}    properties.storyId Story post id.
 * @param {Array}     properties.pages Array of all pages.
 * @param {Object}    properties.story Story-global properties
 * @return {Function} Function that can be called to save a story.
 */
function useSaveStory({ storyId, pages, story, updateStory }) {
  const {
    actions: { saveStoryById },
  } = useAPI();
  const { metadata } = useConfig();
  const { showSnackbar } = useSnackbar();
  const [isSaving, setIsSaving] = useState(false);

  const refreshPostEditURL = useRefreshPostEditURL(storyId);

  const saveStory = useCallback(() => {
    setIsSaving(true);
    const {
      title,
      status,
      author,
      date,
      modified,
      slug,
      excerpt,
      featuredMedia,
      password,
      publisherLogo,
<<<<<<< HEAD
      stylePresets,
=======
      autoAdvance,
      defaultPageDuration,
>>>>>>> 73ebefb6
    } = story;

    const content = getStoryMarkup(story, pages, metadata);
    saveStoryById({
      storyId,
      title,
      status,
      pages,
      author,
      slug,
      date,
      modified,
      content,
      excerpt,
      featuredMedia,
      password,
      publisherLogo,
<<<<<<< HEAD
      stylePresets,
=======
      autoAdvance,
      defaultPageDuration,
>>>>>>> 73ebefb6
    })
      .then((post) => {
        const {
          status: newStatus,
          slug: newSlug,
          link,
          featured_media_url: featuredMediaUrl,
        } = post;

        updateStory({
          properties: {
            status: newStatus,
            slug: newSlug,
            link,
            featuredMediaUrl,
          },
        });
        refreshPostEditURL();
      })
      .catch(() => {
        showSnackbar({
          message: __('Failed to save the story', 'web-stories'),
        });
      })
      .finally(() => {
        setIsSaving(false);
      });
  }, [
    story,
    pages,
    metadata,
    saveStoryById,
    storyId,
    updateStory,
    refreshPostEditURL,
    showSnackbar,
  ]);

  return { saveStory, isSaving };
}

export default useSaveStory;<|MERGE_RESOLUTION|>--- conflicted
+++ resolved
@@ -80,12 +80,9 @@
       featuredMedia,
       password,
       publisherLogo,
-<<<<<<< HEAD
       stylePresets,
-=======
       autoAdvance,
       defaultPageDuration,
->>>>>>> 73ebefb6
     } = story;
 
     const content = getStoryMarkup(story, pages, metadata);
@@ -103,12 +100,9 @@
       featuredMedia,
       password,
       publisherLogo,
-<<<<<<< HEAD
       stylePresets,
-=======
       autoAdvance,
       defaultPageDuration,
->>>>>>> 73ebefb6
     })
       .then((post) => {
         const {
