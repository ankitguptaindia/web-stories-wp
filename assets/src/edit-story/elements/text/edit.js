/*
 * Copyright 2020 Google LLC
 *
 * Licensed under the Apache License, Version 2.0 (the "License");
 * you may not use this file except in compliance with the License.
 * You may obtain a copy of the License at
 *
 *     https://www.apache.org/licenses/LICENSE-2.0
 *
 * Unless required by applicable law or agreed to in writing, software
 * distributed under the License is distributed on an "AS IS" BASIS,
 * WITHOUT WARRANTIES OR CONDITIONS OF ANY KIND, either express or implied.
 * See the License for the specific language governing permissions and
 * limitations under the License.
 */

/**
 * External dependencies
 */
import styled from 'styled-components';
import {
  useEffect,
  useLayoutEffect,
  useRef,
  useCallback,
  useMemo,
} from 'react';
import PropTypes from 'prop-types';

/**
 * Internal dependencies
 */
import { useStory, useFont, useTransform } from '../../app';
import RichTextEditor from '../../components/richText/editor';
import { getHTMLInfo } from '../../components/richText/htmlManipulation';
import { useUnits } from '../../units';
import {
  elementFillContent,
  elementWithFont,
  elementWithBackgroundColor,
  elementWithTextParagraphStyle,
} from '../shared';
import StoryPropTypes from '../../types';
import { BACKGROUND_TEXT_MODE } from '../../constants';
import useUnmount from '../../utils/useUnmount';
import stripHTML from '../../utils/stripHTML';
import calcRotatedResizeOffset from '../../utils/calcRotatedResizeOffset';
<<<<<<< HEAD
import generatePatternStyles from '../../utils/generatePatternStyles';
import useRichText from '../../components/richText/useRichText';
=======
import { useTransformHandler } from '../../components/transform';
>>>>>>> 4b5a1e9b
import { generateParagraphTextStyle, getHighlightLineheight } from './util';

// Wrapper bounds the text editor within the element bounds. The resize
// logic updates the height of this element to show the new height based
// on the content and properties.
const Wrapper = styled.div`
  ${elementFillContent}
<<<<<<< HEAD

  &::after {
    content: '';
    display: block;
    position: absolute;
    left: 0;
    top: 0;
    width: 100%;
    height: 100%;
    border: 1px solid ${({ theme }) => theme.colors.mg.v1}70;
    pointer-events: none;
  }
=======
  ${elementWithBackgroundColor}
>>>>>>> 4b5a1e9b
`;

// TextBox defines all text display properties and is used for measuring
// of text height. This element has an unbounded height (bottom) so that
// it can be used for height measurement.
const TextBox = styled.div`
  ${elementWithFont}
  ${elementWithTextParagraphStyle}

  opacity: ${({ opacity }) =>
    typeof opacity !== 'undefined' ? opacity / 100 : null};
  position: absolute;
  top: 0;
  left: 0;
  right: 0;
`;

const Highlight = styled.span`
  ${({ highlightColor }) => generatePatternStyles(highlightColor)};
  border-radius: 3px;
  box-decoration-break: clone;
  color: transparent;
`;

function TextEdit({
  element,
  box: { x, y, height, rotationAngle },
  editWrapper,
  onResize,
}) {
  const {
    id,
    content,
    backgroundColor,
    backgroundTextMode,
    opacity,
    height: elementHeight,
    ...rest
  } = element;
  const { font } = rest;
  const fontFaceSetConfigs = useMemo(() => {
    const htmlInfo = getHTMLInfo(content);
    return {
      fontStyle: htmlInfo.isItalic ? 'italic' : 'normal',
      fontWeight: htmlInfo.fontWeight,
      content: stripHTML(content),
    };
  }, [content]);

  const {
    dataToEditorX,
    dataToEditorY,
    editorToDataX,
    editorToDataY,
  } = useUnits(
    ({
      actions: { dataToEditorX, dataToEditorY, editorToDataX, editorToDataY },
    }) => ({
      dataToEditorX,
      dataToEditorY,
      editorToDataX,
      editorToDataY,
    })
  );

  const textProps = {
    ...generateParagraphTextStyle(rest, dataToEditorX, dataToEditorY),
    font,
    backgroundColor,
    opacity,
    ...(backgroundTextMode === BACKGROUND_TEXT_MODE.HIGHLIGHT && {
      lineHeight: getHighlightLineheight(
        rest.lineHeight,
        dataToEditorX(rest.padding?.vertical || 0)
      ),
      backgroundColor: null,
      highlightColor: backgroundColor,
    }),
    ...(backgroundTextMode === BACKGROUND_TEXT_MODE.NONE && {
      backgroundColor: null,
    }),
  };
  const {
    actions: { maybeEnqueueFontStyle },
  } = useFont();
  const { updateElementById } = useStory((state) => ({
    updateElementById: state.actions.updateElementById,
  }));

  const { isAnythingTransforming } = useTransform((state) => ({
    isAnythingTransforming: state.state.isAnythingTransforming,
  }));

  const setProperties = useCallback(
    (properties) => updateElementById({ elementId: id, properties }),
    [id, updateElementById]
  );

  const wrapperRef = useRef(null);
  const textBoxRef = useRef(null);
  const editorRef = useRef(null);
  const boxRef = useRef();
  const contentRef = useRef();
  const editorHeightRef = useRef(0);

  // x, y, height, rotationAngle changes should not update the content while in edit mode.
  // updateContent should be only called on unmount.
  useEffect(() => {
    boxRef.current = { x, y, height, rotationAngle };
  }, [x, y, height, rotationAngle]);

  // Make sure to allow the user to click in the text box while working on the text.
  const onClick = (evt) => {
    const editor = editorRef.current;
    // Refocus the editor if the container outside it is clicked.
    if (!editor.getNode().contains(evt.target)) {
      editor.focus();
    }
    evt.stopPropagation();
  };

  // Set focus when initially rendered.
  useLayoutEffect(() => {
    if (editorRef.current) {
      editorRef.current.focus();
    }
  }, []);

  const updateContent = useCallback(() => {
    const newHeight = editorHeightRef.current;
    wrapperRef.current.style.height = '';
    if (contentRef.current) {
      // Remove manual line breaks and remember to trim any trailing non-breaking space.
      const properties = { content: contentRef.current };
      // Recalculate the new height and offset.
      if (newHeight) {
        const [dx, dy] = calcRotatedResizeOffset(
          boxRef.current.rotationAngle,
          0,
          0,
          0,
          newHeight - boxRef.current.height
        );
        properties.height = editorToDataY(newHeight);
        properties.x = editorToDataX(boxRef.current.x + dx);
        properties.y = editorToDataY(boxRef.current.y + dy);
      }
      setProperties(properties);
    }
  }, [editorToDataX, editorToDataY, setProperties]);

  // Update content for element on unmount.
  useUnmount(updateContent);

  useEffect(() => {
    // If there are any moveable actions happening, let's update the content
    // Otherwise the font size and measures will not be correct.
    if (isAnythingTransforming) {
      updateContent();
    }
  }, [isAnythingTransforming, updateContent]);

  // A function to remeasure height
  const handleResize = useCallback(() => {
    const wrapper = wrapperRef.current;
    const textBox = textBoxRef.current;
    editorHeightRef.current = textBox.offsetHeight;
    wrapper.style.height = `${editorHeightRef.current}px`;
    if (editWrapper) {
      const [dx, dy] = calcRotatedResizeOffset(
        boxRef.current.rotationAngle,
        0,
        0,
        0,
        editorHeightRef.current - boxRef.current.height
      );
      editWrapper.style.height = `${editorHeightRef.current}px`;
      editWrapper.style.left = `${boxRef.current.x + dx}px`;
      editWrapper.style.top = `${boxRef.current.y + dy}px`;
      onResize && onResize();
    }
  }, [editWrapper, onResize]);
  // Invoke on each content update.
  const handleUpdate = useCallback(
    (newContent) => {
      contentRef.current = newContent;
      handleResize();
    },
    [handleResize]
  );
  // Also invoke if the raw element height ever changes
  useEffect(handleResize, [elementHeight, handleResize]);

  useEffect(() => {
    maybeEnqueueFontStyle([
      {
        ...fontFaceSetConfigs,
        font,
      },
    ]);
  }, [font, fontFaceSetConfigs, maybeEnqueueFontStyle]);

<<<<<<< HEAD
  const {
    state: { editorState },
    actions: { getContentFromState },
  } = useRichText();

  const editorContent = editorState && getContentFromState(editorState);

  return (
    <Wrapper ref={wrapperRef} onClick={onClick} data-testid="textEditor">
      {editorContent && backgroundTextMode === BACKGROUND_TEXT_MODE.HIGHLIGHT && (
        <TextBox {...textProps}>
          <Highlight
            dangerouslySetInnerHTML={{ __html: editorContent }}
            {...textProps}
          />
        </TextBox>
      )}
=======
  useTransformHandler(id, (transform) => {
    const target = textBoxRef.current;
    const wrapper = wrapperRef.current;
    const updatedFontSize = transform?.updates?.fontSize;
    target.style.fontSize = updatedFontSize
      ? `${dataToEditorY(updatedFontSize)}px`
      : '';

    if (transform === null) {
      wrapper.style.width = '';
      wrapper.style.height = '';
    } else {
      const { resize } = transform;
      if (resize && resize[0] !== 0 && resize[1] !== 0) {
        wrapper.style.width = `${resize[0]}px`;
        wrapper.style.height = `${resize[1]}px`;
      }
    }
  });

  return (
    <Wrapper
      ref={wrapperRef}
      onClick={onClick}
      data-testid="textEditor"
      {...textProps}
    >
>>>>>>> 4b5a1e9b
      <TextBox ref={textBoxRef} {...textProps}>
        <RichTextEditor
          ref={editorRef}
          content={content}
          onChange={handleUpdate}
        />
      </TextBox>
    </Wrapper>
  );
}

TextEdit.propTypes = {
  element: StoryPropTypes.elements.text.isRequired,
  box: StoryPropTypes.box.isRequired,
  onResize: PropTypes.func,
  editWrapper: PropTypes.object,
};

export default TextEdit;<|MERGE_RESOLUTION|>--- conflicted
+++ resolved
@@ -37,7 +37,6 @@
 import {
   elementFillContent,
   elementWithFont,
-  elementWithBackgroundColor,
   elementWithTextParagraphStyle,
 } from '../shared';
 import StoryPropTypes from '../../types';
@@ -45,12 +44,9 @@
 import useUnmount from '../../utils/useUnmount';
 import stripHTML from '../../utils/stripHTML';
 import calcRotatedResizeOffset from '../../utils/calcRotatedResizeOffset';
-<<<<<<< HEAD
 import generatePatternStyles from '../../utils/generatePatternStyles';
 import useRichText from '../../components/richText/useRichText';
-=======
 import { useTransformHandler } from '../../components/transform';
->>>>>>> 4b5a1e9b
 import { generateParagraphTextStyle, getHighlightLineheight } from './util';
 
 // Wrapper bounds the text editor within the element bounds. The resize
@@ -58,7 +54,6 @@
 // on the content and properties.
 const Wrapper = styled.div`
   ${elementFillContent}
-<<<<<<< HEAD
 
   &::after {
     content: '';
@@ -71,9 +66,6 @@
     border: 1px solid ${({ theme }) => theme.colors.mg.v1}70;
     pointer-events: none;
   }
-=======
-  ${elementWithBackgroundColor}
->>>>>>> 4b5a1e9b
 `;
 
 // TextBox defines all text display properties and is used for measuring
@@ -276,7 +268,26 @@
     ]);
   }, [font, fontFaceSetConfigs, maybeEnqueueFontStyle]);
 
-<<<<<<< HEAD
+  useTransformHandler(id, (transform) => {
+    const target = textBoxRef.current;
+    const wrapper = wrapperRef.current;
+    const updatedFontSize = transform?.updates?.fontSize;
+    target.style.fontSize = updatedFontSize
+      ? `${dataToEditorY(updatedFontSize)}px`
+      : '';
+
+    if (transform === null) {
+      wrapper.style.width = '';
+      wrapper.style.height = '';
+    } else {
+      const { resize } = transform;
+      if (resize && resize[0] !== 0 && resize[1] !== 0) {
+        wrapper.style.width = `${resize[0]}px`;
+        wrapper.style.height = `${resize[1]}px`;
+      }
+    }
+  });
+
   const {
     state: { editorState },
     actions: { getContentFromState },
@@ -294,35 +305,6 @@
           />
         </TextBox>
       )}
-=======
-  useTransformHandler(id, (transform) => {
-    const target = textBoxRef.current;
-    const wrapper = wrapperRef.current;
-    const updatedFontSize = transform?.updates?.fontSize;
-    target.style.fontSize = updatedFontSize
-      ? `${dataToEditorY(updatedFontSize)}px`
-      : '';
-
-    if (transform === null) {
-      wrapper.style.width = '';
-      wrapper.style.height = '';
-    } else {
-      const { resize } = transform;
-      if (resize && resize[0] !== 0 && resize[1] !== 0) {
-        wrapper.style.width = `${resize[0]}px`;
-        wrapper.style.height = `${resize[1]}px`;
-      }
-    }
-  });
-
-  return (
-    <Wrapper
-      ref={wrapperRef}
-      onClick={onClick}
-      data-testid="textEditor"
-      {...textProps}
-    >
->>>>>>> 4b5a1e9b
       <TextBox ref={textBoxRef} {...textProps}>
         <RichTextEditor
           ref={editorRef}
