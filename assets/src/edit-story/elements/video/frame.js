/*
 * Copyright 2020 Google LLC
 *
 * Licensed under the Apache License, Version 2.0 (the "License");
 * you may not use this file except in compliance with the License.
 * You may obtain a copy of the License at
 *
 *     https://www.apache.org/licenses/LICENSE-2.0
 *
 * Unless required by applicable law or agreed to in writing, software
 * distributed under the License is distributed on an "AS IS" BASIS,
 * WITHOUT WARRANTIES OR CONDITIONS OF ANY KIND, either express or implied.
 * See the License for the specific language governing permissions and
 * limitations under the License.
 */

/**
 * Internal dependencies
 */
import StoryPropTypes from '../../types';
import MediaFrame from '../media/frame';
<<<<<<< HEAD
import { elementFillContent } from '../shared';
import { useStory } from '../../app/story';
import { ReactComponent as PlayIcon } from '../../icons/play.svg';
import { ReactComponent as PauseIcon } from '../../icons/pause.svg';

const Play = styled(PlayIcon)`
  width: 100%;
  height: 100%;
`;
const Pause = styled(PauseIcon)`
  width: 100%;
  height: 100%;
`;

const Wrapper = styled.div`
  ${elementFillContent}
`;

const ButtonWrapper = styled.div.attrs({ role: 'button', tabIndex: -1 })`
  position: absolute;
  top: 50%;
  left: 50%;
  transform: translate(-50%, -50%);
  cursor: pointer;
  width: ${({ size }) => size}px;
  height: ${({ size }) => size}px;

  opacity: 0;
  &.button-enter {
    opacity: 0;
  }
  &.button-enter-active,
  &.button-enter-done {
    opacity: 1;
    transition: opacity 200ms;
  }
  &.button-exit {
    opacity: 1;
  }
  &.button-exit-active,
  &.button-exit-done {
    opacity: 0;
    transition: opacity 200ms;
  }
`;

function VideoFrame({ element, box }) {
  const { id } = element;
  const [hovering, setHovering] = useState(false);
  const [isPlaying, setIsPlaying] = useState(false);
  const { selectedElementIds } = useStory((state) => ({
    selectedElementIds: state.state.selectedElementIds,
  }));
  const isElementSelected = selectedElementIds.includes(id);
  const getVideoNode = useCallback(
    () => document.getElementById(`video-${id}`),
    [id]
  );

  const onPointerEnter = () => {
    // Sync UI for auto-play on insert.
    const videoNode = getVideoNode();
    const currentlyPlaying = videoNode && !videoNode.paused;
    if (currentlyPlaying && !isPlaying) {
      setIsPlaying(true);
    }
    setHovering(true);
  };

  useEffect(() => {
    const videoNode = getVideoNode();
    if (!isElementSelected && videoNode) {
      videoNode.pause();
      videoNode.currentTime = 0;
      setIsPlaying(false);
    }
    const syncTimer = setTimeout(() => {
      if (isElementSelected && videoNode && !videoNode.paused) {
        setIsPlaying(true);
      }
    });
    return () => clearTimeout(syncTimer);
  }, [getVideoNode, id, isElementSelected]);

  const handlePlayPause = () => {
    const videoNode = getVideoNode();
    if (!videoNode) {
      return;
    }

    if (isPlaying) {
      videoNode.pause();
      setIsPlaying(false);
    } else {
      videoNode
        .play()
        .then(() => setIsPlaying(true))
        .catch(() => {});
    }
  };

  useEffect(() => {
    const videoNode = getVideoNode();
    if (!videoNode) {
      return undefined;
    }

    const onVideoEnd = () => {
      videoNode.currentTime = 0;
      setIsPlaying(false);
    };
    videoNode.addEventListener('ended', onVideoEnd);
    return () => videoNode.removeEventListener('ended', onVideoEnd);
  }, [getVideoNode, id]);

  const buttonTitle = isPlaying
    ? __('Click to pause', 'web-stories')
    : __('Click to play', 'web-stories');

  const smallestDimension = Math.min(box.width, box.height);
  const buttonSize = Math.max(Math.ceil(smallestDimension * 0.2), 24);
=======
>>>>>>> 525e61eb

function VideoFrame({ element }) {
  return <MediaFrame element={element} />;
}

VideoFrame.propTypes = {
  element: StoryPropTypes.elements.video.isRequired,
};

export default VideoFrame;<|MERGE_RESOLUTION|>--- conflicted
+++ resolved
@@ -19,130 +19,6 @@
  */
 import StoryPropTypes from '../../types';
 import MediaFrame from '../media/frame';
-<<<<<<< HEAD
-import { elementFillContent } from '../shared';
-import { useStory } from '../../app/story';
-import { ReactComponent as PlayIcon } from '../../icons/play.svg';
-import { ReactComponent as PauseIcon } from '../../icons/pause.svg';
-
-const Play = styled(PlayIcon)`
-  width: 100%;
-  height: 100%;
-`;
-const Pause = styled(PauseIcon)`
-  width: 100%;
-  height: 100%;
-`;
-
-const Wrapper = styled.div`
-  ${elementFillContent}
-`;
-
-const ButtonWrapper = styled.div.attrs({ role: 'button', tabIndex: -1 })`
-  position: absolute;
-  top: 50%;
-  left: 50%;
-  transform: translate(-50%, -50%);
-  cursor: pointer;
-  width: ${({ size }) => size}px;
-  height: ${({ size }) => size}px;
-
-  opacity: 0;
-  &.button-enter {
-    opacity: 0;
-  }
-  &.button-enter-active,
-  &.button-enter-done {
-    opacity: 1;
-    transition: opacity 200ms;
-  }
-  &.button-exit {
-    opacity: 1;
-  }
-  &.button-exit-active,
-  &.button-exit-done {
-    opacity: 0;
-    transition: opacity 200ms;
-  }
-`;
-
-function VideoFrame({ element, box }) {
-  const { id } = element;
-  const [hovering, setHovering] = useState(false);
-  const [isPlaying, setIsPlaying] = useState(false);
-  const { selectedElementIds } = useStory((state) => ({
-    selectedElementIds: state.state.selectedElementIds,
-  }));
-  const isElementSelected = selectedElementIds.includes(id);
-  const getVideoNode = useCallback(
-    () => document.getElementById(`video-${id}`),
-    [id]
-  );
-
-  const onPointerEnter = () => {
-    // Sync UI for auto-play on insert.
-    const videoNode = getVideoNode();
-    const currentlyPlaying = videoNode && !videoNode.paused;
-    if (currentlyPlaying && !isPlaying) {
-      setIsPlaying(true);
-    }
-    setHovering(true);
-  };
-
-  useEffect(() => {
-    const videoNode = getVideoNode();
-    if (!isElementSelected && videoNode) {
-      videoNode.pause();
-      videoNode.currentTime = 0;
-      setIsPlaying(false);
-    }
-    const syncTimer = setTimeout(() => {
-      if (isElementSelected && videoNode && !videoNode.paused) {
-        setIsPlaying(true);
-      }
-    });
-    return () => clearTimeout(syncTimer);
-  }, [getVideoNode, id, isElementSelected]);
-
-  const handlePlayPause = () => {
-    const videoNode = getVideoNode();
-    if (!videoNode) {
-      return;
-    }
-
-    if (isPlaying) {
-      videoNode.pause();
-      setIsPlaying(false);
-    } else {
-      videoNode
-        .play()
-        .then(() => setIsPlaying(true))
-        .catch(() => {});
-    }
-  };
-
-  useEffect(() => {
-    const videoNode = getVideoNode();
-    if (!videoNode) {
-      return undefined;
-    }
-
-    const onVideoEnd = () => {
-      videoNode.currentTime = 0;
-      setIsPlaying(false);
-    };
-    videoNode.addEventListener('ended', onVideoEnd);
-    return () => videoNode.removeEventListener('ended', onVideoEnd);
-  }, [getVideoNode, id]);
-
-  const buttonTitle = isPlaying
-    ? __('Click to pause', 'web-stories')
-    : __('Click to play', 'web-stories');
-
-  const smallestDimension = Math.min(box.width, box.height);
-  const buttonSize = Math.max(Math.ceil(smallestDimension * 0.2), 24);
-=======
->>>>>>> 525e61eb
 
 function VideoFrame({ element }) {
   return <MediaFrame element={element} />;
