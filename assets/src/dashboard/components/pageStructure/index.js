--- conflicted
+++ resolved
@@ -48,12 +48,9 @@
   NavLink,
   Rule,
   NavButton,
-<<<<<<< HEAD
   NavList,
   NavListItem,
-=======
   WebStoriesHeading,
->>>>>>> 13d5d76e
 } from './navigationComponents';
 
 export const AppFrame = styled.div`
