{
    "_readme": [
        "This file locks the dependencies of your project to a known state",
        "Read more about it at https://getcomposer.org/doc/01-basic-usage.md#installing-dependencies",
        "This file is @generated automatically"
    ],
<<<<<<< HEAD
    "content-hash": "9da711633017884d7b0df4834a984012",
=======
    "content-hash": "0d886df95916e62aeea97f8c6d1e84dd",
>>>>>>> 05655f00
    "packages": [
        {
            "name": "cweagans/composer-patches",
            "version": "1.6.5",
            "source": {
                "type": "git",
                "url": "https://github.com/cweagans/composer-patches.git",
                "reference": "2ec4f00ff5fb64de584c8c4aea53bf9053ecb0b3"
            },
            "dist": {
                "type": "zip",
                "url": "https://api.github.com/repos/cweagans/composer-patches/zipball/2ec4f00ff5fb64de584c8c4aea53bf9053ecb0b3",
                "reference": "2ec4f00ff5fb64de584c8c4aea53bf9053ecb0b3",
                "shasum": ""
            },
            "require": {
                "composer-plugin-api": "^1.0",
                "php": ">=5.3.0"
            },
            "require-dev": {
                "composer/composer": "~1.0",
                "phpunit/phpunit": "~4.6"
            },
            "type": "composer-plugin",
            "extra": {
                "class": "cweagans\\Composer\\Patches"
            },
            "autoload": {
                "psr-4": {
                    "cweagans\\Composer\\": "src"
                }
            },
            "notification-url": "https://packagist.org/downloads/",
            "license": [
                "BSD-3-Clause"
            ],
            "authors": [
                {
                    "name": "Cameron Eagans",
                    "email": "me@cweagans.net"
                }
            ],
            "description": "Provides a way to patch Composer packages.",
            "time": "2018-05-11T18:00:16+00:00"
        },
        {
            "name": "fasterimage/fasterimage",
            "version": "v1.2.1",
            "source": {
                "type": "git",
                "url": "https://github.com/willwashburn/fasterimage.git",
                "reference": "e267dcb6d273075b85cef34258fc8c34d2f7deff"
            },
            "dist": {
                "type": "zip",
                "url": "https://api.github.com/repos/willwashburn/fasterimage/zipball/e267dcb6d273075b85cef34258fc8c34d2f7deff",
                "reference": "e267dcb6d273075b85cef34258fc8c34d2f7deff",
                "shasum": ""
            },
            "require": {
                "php": ">=5.4.0",
                "willwashburn/stream": ">=1.0"
            },
            "require-dev": {
                "mockery/mockery": "~0.9",
                "phpunit/phpunit": "~4.0"
            },
            "type": "library",
            "extra": {
                "patches_applied": {
                    "FasterImage: Add support for SVG images and enable TLS verification": "patches/fasterimage-fixes.diff"
                }
            },
            "autoload": {
                "classmap": [
                    "src"
                ]
            },
            "notification-url": "https://packagist.org/downloads/",
            "license": [
                "MIT"
            ],
            "authors": [
                {
                    "name": "Will Washburn",
                    "email": "will@tailwindapp.com"
                }
            ],
            "description": "FasterImage finds the size or type of a set of images given their uris by fetching as little as needed, in parallel. Originally ported by Tom Moor.",
            "homepage": "https://github.com/willwashburn/fasterimage",
            "keywords": [
                "fast image",
                "faster image",
                "fasterimage",
                "fastimage",
                "getimagesize",
                "image size",
                "parallel"
            ],
            "time": "2019-02-18T21:02:17+00:00"
        },
        {
            "name": "sabberworm/php-css-parser",
            "version": "8.2.1",
            "source": {
                "type": "git",
                "url": "https://github.com/xwp/PHP-CSS-Parser.git",
                "reference": "cc0af9d69de030bcbb288725b48c2462ed69f3fa"
            },
            "dist": {
                "type": "zip",
                "url": "https://api.github.com/repos/xwp/PHP-CSS-Parser/zipball/cc0af9d69de030bcbb288725b48c2462ed69f3fa",
                "reference": "cc0af9d69de030bcbb288725b48c2462ed69f3fa",
                "shasum": ""
            },
            "require": {
                "php": ">=5.3.2"
            },
            "require-dev": {
                "codacy/coverage": "^1.4",
                "phpunit/phpunit": "~4.8"
            },
            "type": "library",
            "autoload": {
                "psr-0": {
                    "Sabberworm\\CSS": "lib/"
                }
            },
            "license": [
                "MIT"
            ],
            "authors": [
                {
                    "name": "Raphael Schweikert"
                }
            ],
            "description": "Parser for CSS Files written in PHP",
            "homepage": "http://www.sabberworm.com/blog/2010/6/10/php-css-parser",
            "keywords": [
                "css",
                "parser",
                "stylesheet"
            ],
            "support": {
                "source": "https://github.com/xwp/PHP-CSS-Parser/tree/8.2.1"
            },
            "time": "2019-01-29T18:59:15+00:00"
        },
        {
            "name": "willwashburn/stream",
            "version": "v1.0.0",
            "source": {
                "type": "git",
                "url": "https://github.com/willwashburn/stream.git",
                "reference": "345b3062493e3899d987dbdd1fec1c13ee28c903"
            },
            "dist": {
                "type": "zip",
                "url": "https://api.github.com/repos/willwashburn/stream/zipball/345b3062493e3899d987dbdd1fec1c13ee28c903",
                "reference": "345b3062493e3899d987dbdd1fec1c13ee28c903",
                "shasum": ""
            },
            "require": {
                "php": ">=5.4.0"
            },
            "require-dev": {
                "mockery/mockery": "~0.9",
                "phpunit/phpunit": "~4.0"
            },
            "type": "library",
            "autoload": {
                "psr-4": {
                    "WillWashburn\\": "src/"
                }
            },
            "notification-url": "https://packagist.org/downloads/",
            "license": [
                "MIT"
            ],
            "authors": [
                {
                    "name": "Will Washburn",
                    "email": "will.washburn@gmail.com"
                }
            ],
            "description": "model a sequence of data elements made available over time ",
            "homepage": "https://github.com/willwashburn/stream",
            "keywords": [
                "peek",
                "read",
                "stream",
                "streamable"
            ],
            "time": "2016-03-15T10:54:35+00:00"
        }
    ],
    "packages-dev": [
        {
            "name": "ampproject/amphtml",
            "version": "1902072121410",
            "source": {
                "type": "git",
                "url": "git@github.com:ampproject/amphtml.git",
                "reference": "tags/1902072121410"
            },
            "dist": {
                "type": "zip",
                "url": "https://github.com/ampproject/amphtml/archive/1902072121410.zip",
                "reference": null,
                "shasum": null
            },
            "type": "library"
        },
        {
            "name": "dealerdirect/phpcodesniffer-composer-installer",
            "version": "v0.5.0",
            "source": {
                "type": "git",
                "url": "https://github.com/Dealerdirect/phpcodesniffer-composer-installer.git",
                "reference": "e749410375ff6fb7a040a68878c656c2e610b132"
            },
            "dist": {
                "type": "zip",
                "url": "https://api.github.com/repos/Dealerdirect/phpcodesniffer-composer-installer/zipball/e749410375ff6fb7a040a68878c656c2e610b132",
                "reference": "e749410375ff6fb7a040a68878c656c2e610b132",
                "shasum": ""
            },
            "require": {
                "composer-plugin-api": "^1.0",
                "php": "^5.3|^7",
                "squizlabs/php_codesniffer": "^2|^3"
            },
            "require-dev": {
                "composer/composer": "*",
                "phpcompatibility/php-compatibility": "^9.0",
                "sensiolabs/security-checker": "^4.1.0"
            },
            "type": "composer-plugin",
            "extra": {
                "class": "Dealerdirect\\Composer\\Plugin\\Installers\\PHPCodeSniffer\\Plugin"
            },
            "autoload": {
                "psr-4": {
                    "Dealerdirect\\Composer\\Plugin\\Installers\\PHPCodeSniffer\\": "src/"
                }
            },
            "notification-url": "https://packagist.org/downloads/",
            "license": [
                "MIT"
            ],
            "authors": [
                {
                    "name": "Franck Nijhof",
                    "email": "franck.nijhof@dealerdirect.com",
                    "homepage": "http://www.frenck.nl",
                    "role": "Developer / IT Manager"
                }
            ],
            "description": "PHP_CodeSniffer Standards Composer Installer Plugin",
            "homepage": "http://www.dealerdirect.com",
            "keywords": [
                "PHPCodeSniffer",
                "PHP_CodeSniffer",
                "code quality",
                "codesniffer",
                "composer",
                "installer",
                "phpcs",
                "plugin",
                "qa",
                "quality",
                "standard",
                "standards",
                "style guide",
                "stylecheck",
                "tests"
            ],
            "time": "2018-10-26T13:21:45+00:00"
        },
        {
            "name": "phpcompatibility/php-compatibility",
            "version": "9.1.1",
            "source": {
                "type": "git",
                "url": "https://github.com/PHPCompatibility/PHPCompatibility.git",
                "reference": "2b63c5d284ab8857f7b1d5c240ddb507a6b2293c"
            },
            "dist": {
                "type": "zip",
                "url": "https://api.github.com/repos/PHPCompatibility/PHPCompatibility/zipball/2b63c5d284ab8857f7b1d5c240ddb507a6b2293c",
                "reference": "2b63c5d284ab8857f7b1d5c240ddb507a6b2293c",
                "shasum": ""
            },
            "require": {
                "php": ">=5.3",
                "squizlabs/php_codesniffer": "^2.3 || ^3.0.2"
            },
            "conflict": {
                "squizlabs/php_codesniffer": "2.6.2"
            },
            "require-dev": {
                "phpunit/phpunit": "~4.5 || ^5.0 || ^6.0 || ^7.0"
            },
            "suggest": {
                "dealerdirect/phpcodesniffer-composer-installer": "^0.4.3 || This Composer plugin will sort out the PHPCS 'installed_paths' automatically.",
                "roave/security-advisories": "dev-master || Helps prevent installing dependencies with known security issues."
            },
            "type": "phpcodesniffer-standard",
            "notification-url": "https://packagist.org/downloads/",
            "license": [
                "LGPL-3.0-or-later"
            ],
            "authors": [
                {
                    "name": "Contributors",
                    "homepage": "https://github.com/PHPCompatibility/PHPCompatibility/graphs/contributors"
                },
                {
                    "name": "Wim Godden",
                    "homepage": "https://github.com/wimg",
                    "role": "lead"
                },
                {
                    "name": "Juliette Reinders Folmer",
                    "homepage": "https://github.com/jrfnl",
                    "role": "lead"
                }
            ],
            "description": "A set of sniffs for PHP_CodeSniffer that checks for PHP cross-version compatibility.",
            "homepage": "http://techblog.wimgodden.be/tag/codesniffer/",
            "keywords": [
                "compatibility",
                "phpcs",
                "standards"
            ],
            "time": "2018-12-30T23:16:27+00:00"
        },
        {
            "name": "squizlabs/php_codesniffer",
            "version": "3.4.0",
            "source": {
                "type": "git",
                "url": "https://github.com/squizlabs/PHP_CodeSniffer.git",
                "reference": "379deb987e26c7cd103a7b387aea178baec96e48"
            },
            "dist": {
                "type": "zip",
                "url": "https://api.github.com/repos/squizlabs/PHP_CodeSniffer/zipball/379deb987e26c7cd103a7b387aea178baec96e48",
                "reference": "379deb987e26c7cd103a7b387aea178baec96e48",
                "shasum": ""
            },
            "require": {
                "ext-simplexml": "*",
                "ext-tokenizer": "*",
                "ext-xmlwriter": "*",
                "php": ">=5.4.0"
            },
            "require-dev": {
                "phpunit/phpunit": "^4.0 || ^5.0 || ^6.0 || ^7.0"
            },
            "bin": [
                "bin/phpcs",
                "bin/phpcbf"
            ],
            "type": "library",
            "extra": {
                "branch-alias": {
                    "dev-master": "3.x-dev"
                }
            },
            "notification-url": "https://packagist.org/downloads/",
            "license": [
                "BSD-3-Clause"
            ],
            "authors": [
                {
                    "name": "Greg Sherwood",
                    "role": "lead"
                }
            ],
            "description": "PHP_CodeSniffer tokenizes PHP, JavaScript and CSS files and detects violations of a defined set of coding standards.",
            "homepage": "http://www.squizlabs.com/php-codesniffer",
            "keywords": [
                "phpcs",
                "standards"
            ],
            "time": "2018-12-19T23:57:18+00:00"
        },
        {
            "name": "wp-coding-standards/wpcs",
            "version": "2.0.0",
            "source": {
                "type": "git",
                "url": "https://github.com/WordPress-Coding-Standards/WordPress-Coding-Standards.git",
                "reference": "c9eaadaafefce36b3cb7e06eb15305b8c4cae9ce"
            },
            "dist": {
                "type": "zip",
                "url": "https://api.github.com/repos/WordPress-Coding-Standards/WordPress-Coding-Standards/zipball/c9eaadaafefce36b3cb7e06eb15305b8c4cae9ce",
                "reference": "c9eaadaafefce36b3cb7e06eb15305b8c4cae9ce",
                "shasum": ""
            },
            "require": {
                "php": ">=5.4",
                "squizlabs/php_codesniffer": "^3.3.1"
            },
            "require-dev": {
                "dealerdirect/phpcodesniffer-composer-installer": "^0.5.0",
                "phpcompatibility/php-compatibility": "^9.0",
                "phpunit/phpunit": "^4.0 || ^5.0 || ^6.0 || ^7.0"
            },
            "suggest": {
                "dealerdirect/phpcodesniffer-composer-installer": "^0.4.3 || This Composer plugin will sort out the PHPCS 'installed_paths' automatically."
            },
            "type": "phpcodesniffer-standard",
            "notification-url": "https://packagist.org/downloads/",
            "license": [
                "MIT"
            ],
            "authors": [
                {
                    "name": "Contributors",
                    "homepage": "https://github.com/WordPress-Coding-Standards/WordPress-Coding-Standards/graphs/contributors"
                }
            ],
            "description": "PHP_CodeSniffer rules (sniffs) to enforce WordPress coding conventions",
            "keywords": [
                "phpcs",
                "standards",
                "wordpress"
            ],
            "time": "2019-01-16T10:13:16+00:00"
        },
        {
            "name": "xwp/wp-dev-lib",
            "version": "1.0.1",
            "source": {
                "type": "git",
                "url": "https://github.com/xwp/wp-dev-lib.git",
                "reference": "95d9ba72a90b3d3dbc02b1e48f4d8212467f7edc"
            },
            "dist": {
                "type": "zip",
                "url": "https://api.github.com/repos/xwp/wp-dev-lib/zipball/95d9ba72a90b3d3dbc02b1e48f4d8212467f7edc",
                "reference": "95d9ba72a90b3d3dbc02b1e48f4d8212467f7edc",
                "shasum": ""
            },
            "type": "library",
            "notification-url": "https://packagist.org/downloads/",
            "license": [
                "MIT"
            ],
            "authors": [
                {
                    "name": "Weston Ruter",
                    "email": "weston@xwp.co",
                    "homepage": "https://weston.ruter.net"
                },
                {
                    "name": "XWP",
                    "email": "engage@xwp.co",
                    "homepage": "https://xwp.co"
                }
            ],
            "description": "Common code used during development of WordPress plugins and themes",
            "homepage": "https://github.com/xwp/wp-dev-lib",
            "keywords": [
                "wordpress"
            ],
            "time": "2019-01-19T06:21:38+00:00"
        }
    ],
    "aliases": [],
    "minimum-stability": "stable",
    "stability-flags": [],
    "prefer-stable": false,
    "prefer-lowest": false,
    "platform": {
        "php": "^5.4 || ^7.0"
    },
    "platform-dev": [],
    "platform-overrides": {
        "php": "5.4"
    }
}<|MERGE_RESOLUTION|>--- conflicted
+++ resolved
@@ -4,11 +4,7 @@
         "Read more about it at https://getcomposer.org/doc/01-basic-usage.md#installing-dependencies",
         "This file is @generated automatically"
     ],
-<<<<<<< HEAD
-    "content-hash": "9da711633017884d7b0df4834a984012",
-=======
-    "content-hash": "0d886df95916e62aeea97f8c6d1e84dd",
->>>>>>> 05655f00
+    "content-hash": "a535110aa3cfc018f459957c9ee3c4e1",
     "packages": [
         {
             "name": "cweagans/composer-patches",
